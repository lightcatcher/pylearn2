--- conflicted
+++ resolved
@@ -192,7 +192,7 @@
         self._update_layer_input_spaces()
 
         self.freeze_set = set([])
-        
+
         if dropout_include_probs is not None:
             if not (isinstance(dropout_include_probs, (list, tuple))):
                 raise AssertionError("dropout_include_probs should be a list specifying the dropout include probability at each layer of MLP")
@@ -1683,13 +1683,9 @@
                  b_lr_scale = None,
                  left_slope = 0.0,
                  max_kernel_norm = None,
-<<<<<<< HEAD
                  pool_type = 'max',
                  detector_normalization = None,
                  output_normalization = None):
-=======
-                 detector_normalization = None):
->>>>>>> cde51523
         """
 
             include_prob: probability of including a weight element in the set
@@ -1883,7 +1879,6 @@
         if self.detector_normalization:
             d = self.detector_normalization(d)
 
-<<<<<<< HEAD
         assert self.pool_type in ['max', 'mean']
         if self.pool_type == 'max':
             p = max_pool(bc01=d, pool_shape=self.pool_shape,
@@ -1893,12 +1888,6 @@
             p = mean_pool(bc01=d, pool_shape=self.pool_shape,
                     pool_stride=self.pool_stride,
                     image_shape=self.detector_space.shape)
-=======
-
-        p = max_pool(bc01=d, pool_shape=self.pool_shape,
-                pool_stride=self.pool_stride,
-                image_shape=self.detector_space.shape)
->>>>>>> cde51523
 
         self.output_space.validate(p)
 
